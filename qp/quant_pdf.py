--- conflicted
+++ resolved
@@ -53,14 +53,8 @@
         pad_hi = False
     if n_out == n_vals:
         return quants, locs
-<<<<<<< HEAD
-    ratio = (locs[:, -1] - locs[:, 0]) / (quants[-1] - quants[0])
     quants_out = np.ones((n_out), quants.dtype) * sys.float_info.epsilon
     locs_out = np.ones((locs.shape[0], n_out), quants.dtype) * sys.float_info.epsilon
-=======
-    quants_out = np.zeros((n_out), quants.dtype)
-    locs_out = np.zeros((locs.shape[0], n_out), quants.dtype)
->>>>>>> 56829ddc
     quants_out[offset_lo:n_vals+offset_lo] = quants
     locs_out[:,offset_lo:n_vals+offset_lo] = locs
     if pad_lo:
@@ -128,16 +122,11 @@
         Calculates y-values knowing quantiles are area defined by adgacent (x, y) pairs and y=0
         """
         self._valatloc = np.zeros_like(self._locs)
-<<<<<<< HEAD
         dq = self._quants[1:] - self._quants[:-1]
         dx = self._locs[:, 1:] - self._locs[:, :-1]
         for i in range(self._nquants - 1):
             self._valatloc[:, i+1] = 2. * dq[i] / dx[:, i] - self._valatloc[:, i]
 
-=======
-        ybar = np.diff(self._quants) / np.diff(self._locs, axis=1)
-        self._valatloc[:, 1:-1] = (ybar[:, 1:] + ybar[:, :-1]) / 2.
->>>>>>> 56829ddc
 
     @property
     def quants(self):
