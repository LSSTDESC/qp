"""This module implements a PDT distribution sub-class using interpolated quantiles
"""

import sys
import numpy as np

from scipy.stats import rv_continuous

from qp.pdf_gen import Pdf_rows_gen

from qp.conversion_funcs import extract_quantiles
from qp.plotting import get_axes_and_xlims, plot_pdf_quantiles_on_axes
from qp.utils import evaluate_hist_multi_x_multi_y, evaluate_unfactored_hist_multi_x_multi_y,\
     interpolate_unfactored_multi_x_y, interpolate_unfactored_x_multi_y,\
     interpolate_multi_x_y, interpolate_x_multi_y,\
     interpolate_unfactored_multi_x_multi_y, interpolate_multi_x_multi_y,\
     reshape_to_pdf_size
from qp.test_data import QUANTS, QLOCS, TEST_XVALS
from qp.factory import add_class


epsilon = sys.float_info.epsilon

def pad_quantiles(quants, locs):
    """Pad the quantiles and locations used to build a quantile representation

    Paramters
    ---------
    quants : array_like
        The quantiles used to build the CDF, 0. <= q_i <= 1.
    locs : array_like
        The locations at which those quantiles are reached

    Returns
    -------
    quants : array_like
        The quantiles used to build the CDF
    locs : array_like
        The locations at which those quantiles are reached
    """
    n_out = n_vals = quants.size
    if quants[0] > sys.float_info.epsilon:
        offset_lo = 1
        pad_lo = True
        n_out += 1
    else:
        offset_lo = 0
        pad_lo = False
    if quants[-1] < 1. - sys.float_info.epsilon:
        pad_hi = True
        n_out += 1
    else:
        pad_hi = False
    if n_out == n_vals:
        return quants, locs
    quants_out = np.zeros((n_out), quants.dtype)
    locs_out = np.zeros((locs.shape[0], n_out), quants.dtype)
    quants_out[offset_lo:n_vals+offset_lo] = quants
    locs_out[:,offset_lo:n_vals+offset_lo] = locs
    if pad_lo:
        ratio = (locs[:, 1] - locs[:, 0]) / (quants[1] - quants[0])
        locs_out[:, 0] = locs[:, 0] - quants[0] * ratio
    if pad_hi:
        quants_out[-1] = 1.
        ratio = (locs[:, -1] - locs[:, -2]) / (quants[-1] - quants[-2])
        locs_out[:, -1] = locs[:, -1] + (1. - quants[-1]) * ratio
    return quants_out, locs_out


class quant_gen(Pdf_rows_gen):
    """Quantile based distribution, where the PDF is defined piecewise from the quantiles

    Notes
    -----
    This implements a CDF by interpolating a set of quantile values

    It simply takes a set of x and y values and uses `scipy.interpolate.interp1d` to
    build the CDF
    """
    # pylint: disable=protected-access

    name = 'quant'
    version = 0

    _support_mask = rv_continuous._support_mask

    def __init__(self, quants, locs, *args, **kwargs):
        """
        Create a new distribution using the given values

        Parameters
        ----------
        quants : array_like
           The quantiles used to build the CDF
        locs : array_like
           The locations at which those quantiles are reached
        """
        kwargs['shape'] = locs.shape[:-1]

        kwargs['a'] = self.a = np.min(locs)
        kwargs['b'] = self.b = np.max(locs)

        super(quant_gen, self).__init__(*args, **kwargs)

        locs_2d = reshape_to_pdf_size(locs, -1)
        check_input = kwargs.pop('check_input', True)
        if check_input:
            quants, locs_2d = pad_quantiles(quants, locs_2d)

        self._quants = np.asarray(quants)
        self._nquants = self._quants.size
        if locs_2d.shape[-1] != self._nquants:  # pragma: no cover
            raise ValueError("Number of locations (%i) != number of quantile values (%i)" % (self._nquants, locs_2d.shape[-1]))
        self._locs = locs_2d
        self._valatloc = None
        self._addmetadata('quants', self._quants)
        self._addobjdata('locs', self._locs)


    def _compute_valatloc(self):
        self._valatloc = np.zeros_like(self._locs)
<<<<<<< HEAD
        ybar = np.diff(self._quants) / np.diff(self._locs, axis=1)
        self._valatloc[:, 1:-1] = (ybar[:, 1:] + ybar[:, :-1]) / 2.
=======
        dq = self._quants[1:] - self._quants[:-1]
        dx = self._locs[:, 1:] - self._locs[:, :-1]
        ybar = dq / dx
        # print(ybar)
        # print((dq, ybar * dx))
        # self._valatloc[:, 1] =
        # print(dq[0] / dx[:, 0] / 2.)
        # # self._valatloc[:, -2] =
        # print(dq[-1] / dx[:, -1] / 2.)
        self._valatloc[:, 1:-1] = (ybar[:, 1:] + ybar[:, :-1]) / 2.#dq / dx / 2.
        # dy = self._valatloc[:, 1:] - self._valatloc[:, :-1]
        # print((dq, dy * dx))
        # self._valatloc = ybar

>>>>>>> fb8867cf

    @property
    def quants(self):
        """Return quantiles used to build the CDF"""
        return self._quants

    @property
    def locs(self):
        """Return the locations at which those quantiles are reached"""
        return self._locs

    def _pdf(self, x, row):
        # pylint: disable=arguments-differ
        if self._valatloc is None:  # pragma: no cover
            self._compute_valatloc()
        factored, xr, rr, _ = self._sliceargs(x, row)
        # Note: if kind != 'linear', would need to run through
        midlocs = self._locs#(self.locs[:, 1:] + self.locs[:, :-1]) / 2.
         # normalize_interp1d(xvals, yvals)
        if factored:
            return interpolate_multi_x_multi_y(xr, self._locs[rr], self._valatloc[rr], kind='linear', bounds_error=False, fill_value=sys.float_info.epsilon)
        return interpolate_unfactored_multi_x_multi_y(xr, rr, self._locs, self._valatloc, kind='linear', bounds_error=False, fill_value=sys.float_info.epsilon)


    def _cdf(self, x, row):
        # pylint: disable=arguments-differ
        factored, xr, rr, _ = self._sliceargs(x, row)
        if factored:
            return interpolate_multi_x_y(xr, self._locs[rr], self._quants, bounds_error=False, fill_value=(0., 1)).reshape(x.shape)
        return interpolate_unfactored_multi_x_y(xr, rr, self._locs, self._quants, bounds_error=False, fill_value=(0., 1))

    def _ppf(self, x, row):
        # pylint: disable=arguments-differ
        factored, xr, rr, _ = self._sliceargs(x, row)
        if factored:
            return interpolate_x_multi_y(xr, self._quants, self._locs[rr], bounds_error=False, fill_value=(self.a, self.b)).reshape(x.shape)
        return interpolate_unfactored_x_multi_y(xr, rr, self._quants, self._locs, bounds_error=False, fill_value=(self.a, self.b))

    def _updated_ctor_param(self):
        """
        Set the bins as additional construstor argument
        """
        dct = super(quant_gen, self)._updated_ctor_param()
        dct['quants'] = self._quants
        dct['locs'] = self._locs
        return dct

    @classmethod
    def plot_native(cls, pdf, **kwargs):
        """Plot the PDF in a way that is particular to this type of distibution

        For a quantile this shows the quantiles points
        """
        axes, xlim, kw = get_axes_and_xlims(**kwargs)
        xvals = np.linspace(xlim[0], xlim[1], kw.pop('npts', 101))
        locs = np.squeeze(pdf.dist.locs[pdf.kwds['row']])
        quants = np.squeeze(pdf.dist.quants)
        yvals = np.squeeze(pdf.pdf(xvals))
        return plot_pdf_quantiles_on_axes(axes, xvals, yvals, quantiles=(quants, locs), **kw)

    @classmethod
    def add_mappings(cls):
        """
        Add this classes mappings to the conversion dictionary
        """
        cls._add_creation_method(cls.create, None)
        cls._add_extraction_method(extract_quantiles, None)


quant = quant_gen.create

quant_gen.test_data = dict(quant=dict(gen_func=quant, ctor_data=dict(quants=QUANTS, locs=QLOCS),\
                                          convert_data=dict(quants=QUANTS), test_xvals=TEST_XVALS))

add_class(quant_gen)




class quant_piecewise_gen(Pdf_rows_gen):
    """Quantile based distribution, where the PDF is defined piecewise from the quantiles

    Notes
    -----
    This implements a CDF by interpolating a set of quantile values

    It simply takes a set of x and y values and uses `scipy.interpolate.interp1d` to
    build the CDF
    """
    # pylint: disable=protected-access

    name = 'quant_piecewise'
    version = 0

    _support_mask = rv_continuous._support_mask

    def __init__(self, quants, locs, *args, **kwargs):
        """
        Create a new distribution using the given values

        Parameters
        ----------
        quants : array_like
           The quantiles used to build the CDF
        locs : array_like
           The locations at which those quantiles are reached
        """
        kwargs['shape'] = locs.shape[:-1]

        kwargs['a'] = self.a = np.min(locs)
        kwargs['b'] = self.b = np.max(locs)

        super(quant_piecewise_gen, self).__init__(*args, **kwargs)

        check_input = kwargs.pop('check_input', True)
        locs_2d = reshape_to_pdf_size(locs, -1)
        if check_input:
            quants, locs_2d = pad_quantiles(quants, locs_2d)

        self._quants = np.asarray(quants)
        self._nquants = self._quants.size
        if locs_2d.shape[-1] != self._nquants:  # pragma: no cover
            raise ValueError("Number of locations (%i) != number of quantile values (%i)" % (self._nquants, locs_2d.shape[-1]))
        self._locs = locs_2d
        self._valatloc = None
        self._addmetadata('quants', self._quants)
        self._addobjdata('locs', self._locs)


    def _compute_valatloc(self):
        self._valatloc = (self._quants[1:] - self._quants[0:-1])/(self._locs[:,1:] - self._locs[:,0:-1])


    @property
    def quants(self):
        """Return quantiles used to build the CDF"""
        return self._quants

    @property
    def locs(self):
        """Return the locations at which those quantiles are reached"""
        return self._locs

    def _pdf(self, x, row):
        # pylint: disable=arguments-differ
        if self._valatloc is None:  # pragma: no cover
            self._compute_valatloc()
        factored, xr, rr, _ = self._sliceargs(x, row)
        if factored:
            return evaluate_hist_multi_x_multi_y(xr, rr, self._locs, self._valatloc)
        return evaluate_unfactored_hist_multi_x_multi_y(xr, rr, self._locs, self._valatloc)


    def _cdf(self, x, row):
        # pylint: disable=arguments-differ
        factored, xr, rr, _ = self._sliceargs(x, row)
        if factored:
            return interpolate_multi_x_y(xr, self._locs[rr], self._quants, bounds_error=False, fill_value=(0., 1)).reshape(x.shape)
        return interpolate_unfactored_multi_x_y(xr, rr, self._locs, self._quants, bounds_error=False, fill_value=(0., 1))

    def _ppf(self, x, row):
        # pylint: disable=arguments-differ
        factored, xr, rr, _ = self._sliceargs(x, row)
        if factored:
            return interpolate_x_multi_y(xr, self._quants, self._locs[rr], bounds_error=False, fill_value=(self.a, self.b)).reshape(x.shape)
        return interpolate_unfactored_x_multi_y(xr, rr, self._quants, self._locs, bounds_error=False, fill_value=(self.a, self.b))

    def _updated_ctor_param(self):
        """
        Set the bins as additional construstor argument
        """
        dct = super(quant_piecewise_gen, self)._updated_ctor_param()
        dct['quants'] = self._quants
        dct['locs'] = self._locs
        return dct

    @classmethod
    def plot_native(cls, pdf, **kwargs):
        """Plot the PDF in a way that is particular to this type of distibution

        For a quantile this shows the quantiles points
        """
        axes, xlim, kw = get_axes_and_xlims(**kwargs)
        xvals = np.linspace(xlim[0], xlim[1], kw.pop('npts', 101))
        locs = np.squeeze(pdf.dist.locs[pdf.kwds['row']])
        quants = np.squeeze(pdf.dist.quants)
        yvals = np.squeeze(pdf.pdf(xvals))
        return plot_pdf_quantiles_on_axes(axes, xvals, yvals, quantiles=(quants, locs), **kw)

    @classmethod
    def add_mappings(cls):
        """
        Add this classes mappings to the conversion dictionary
        """
        cls._add_creation_method(cls.create, None)
        cls._add_extraction_method(extract_quantiles, None)


quant_piecewise = quant_piecewise_gen.create

quant_piecewise_gen.test_data = dict(quant_piecewise=dict(gen_func=quant_piecewise, ctor_data=dict(quants=QUANTS, locs=QLOCS),\
                                                              convert_data=dict(quants=QUANTS), test_xvals=TEST_XVALS))

add_class(quant_piecewise_gen)<|MERGE_RESOLUTION|>--- conflicted
+++ resolved
@@ -119,25 +119,8 @@
 
     def _compute_valatloc(self):
         self._valatloc = np.zeros_like(self._locs)
-<<<<<<< HEAD
         ybar = np.diff(self._quants) / np.diff(self._locs, axis=1)
         self._valatloc[:, 1:-1] = (ybar[:, 1:] + ybar[:, :-1]) / 2.
-=======
-        dq = self._quants[1:] - self._quants[:-1]
-        dx = self._locs[:, 1:] - self._locs[:, :-1]
-        ybar = dq / dx
-        # print(ybar)
-        # print((dq, ybar * dx))
-        # self._valatloc[:, 1] =
-        # print(dq[0] / dx[:, 0] / 2.)
-        # # self._valatloc[:, -2] =
-        # print(dq[-1] / dx[:, -1] / 2.)
-        self._valatloc[:, 1:-1] = (ybar[:, 1:] + ybar[:, :-1]) / 2.#dq / dx / 2.
-        # dy = self._valatloc[:, 1:] - self._valatloc[:, :-1]
-        # print((dq, dy * dx))
-        # self._valatloc = ybar
-
->>>>>>> fb8867cf
 
     @property
     def quants(self):
