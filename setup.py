--- conflicted
+++ resolved
@@ -21,9 +21,5 @@
         "Operating System :: OS Independent",
         "Programming Language :: Python",
         ],
-<<<<<<< HEAD
-    install_requires=["matplotlib", "numpy>=1.21.0", "scipy>=1.7.0", "sklearn", "astropy", "h5py"]
-=======
-    install_requires=["matplotlib", "numpy", "scipy>=1.5.2", "sklearn", "astropy", "h5py", "setuptools_scm"]
->>>>>>> f532e409
+    install_requires=["matplotlib", "numpy>=1.21.0", "scipy>=1.7.0", "sklearn", "astropy", "h5py", "setuptools_scm"]
 )