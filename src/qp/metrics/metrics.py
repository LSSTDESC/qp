"""This module implements some performance metrics for distribution parameterization"""
import logging
from collections import namedtuple
from functools import partial

import numpy as np
from deprecated import deprecated

from qp.metrics import array_metrics
from qp.metrics.brier import Brier
from qp.metrics.goodness_of_fit import goodness_of_fit_metrics
from qp.utils import epsilon

Grid = namedtuple(
    "Grid", ["grid_values", "cardinality", "resolution", "hist_bin_edges", "limits"]
)


def _calculate_grid_parameters(limits, dx: float = 0.01) -> Grid:
    """
    Create a grid of points and return parameters describing it.

    Args:
        limits (Iterable) often a 2-tuple or numpy array with shape (2,)
            the max and min values of the 1d grid
        dx (float, optional):
            the desired delta between points. Used to define the cardinality. Defaults to 0.01.

    Returns:
        Grid: a namedtuple containing a 1d grid's values and attributes.
            grid_values: np.array with size = cardinality
            cardinality: int, number of elements in grid_value
            resolution: float, equal to grid_values[i] - grid_values[i-1]
            hist_bin_edges: np.array with size = cardinality+1.
                Equally spaced histogram bin edges starting at limit-resolution/2.
                Assumes that grid_value[i] should be centered in the bin defined by
                (hist_bin_edge[i], hist_bin_edge[i+1]).
            limits: 2-tuple, the limits passed in and used in this function
    """
    cardinality = int((limits[-1] - limits[0]) / dx)
    grid_values = np.linspace(limits[0], limits[1], cardinality)
    resolution = (limits[-1] - limits[0]) / (cardinality - 1)
    hist_bin_edges = np.histogram_bin_edges(
        (limits[0] - resolution / 2, limits[1] + resolution / 2), cardinality
    )

    return Grid(grid_values, cardinality, resolution, hist_bin_edges, limits)


def calculate_moment(p, N, limits, dx=0.01):
    """
    Calculates a moment of a qp.Ensemble object

    Parameters
    ----------
    p: qp.Ensemble object
        the collection of PDFs whose moment will be calculated
    N: int
        order of the moment to be calculated
    limits: tuple of floats
        endpoints of integration interval over which to calculate moments
    dx: float
        resolution of integration grid

    Returns
    -------
    M: float
        value of the moment
    """
    # Make a grid from the limits and resolution
    grid = _calculate_grid_parameters(limits, dx)

    # Evaluate the functions on the grid
    pe = p.gridded(grid.grid_values)[1]

    # calculate the moment
    grid_to_N = grid.grid_values**N
    M = array_metrics.quick_moment(pe, grid_to_N, grid.resolution)

    return M


def calculate_kld(p, q, limits, dx=0.01):
    """
    Calculates the Kullback-Leibler Divergence between two qp.Ensemble objects.

    Parameters
    ----------
    p: Ensemble object
        probability distribution closer to the truth
    q: Ensemble object
        probability distribution that approximates p
    limits: tuple of floats
        endpoints of integration interval in which to calculate KLD
    dx: float
        resolution of integration grid

    Returns
    -------
    Dpq: float
        the value of the Kullback-Leibler Divergence from `q` to `p`

    Notes
    -----
    TO DO: have this take number of points not dx!
    """
    if p.shape != q.shape:
        raise ValueError(
            "Cannot calculate KLD between two ensembles with different shapes"
        )

    # Make a grid from the limits and resolution
    grid = _calculate_grid_parameters(limits, dx)

    # Evaluate the functions on the grid and normalize
    pe = p.gridded(grid.grid_values)
    pn = pe[1]
    qe = q.gridded(grid.grid_values)
    qn = qe[1]

    # Calculate the KLD from q to p
    Dpq = array_metrics.quick_kld(
        pn, qn, grid.resolution
    )  # np.dot(pn * logquotient, np.ones(len(grid)) * dx)

    if np.any(Dpq < 0.0):  # pragma: no cover
        print("broken KLD: " + str((Dpq, pn, qn, grid.resolution)))
        Dpq = epsilon * np.ones(Dpq.shape)
    return Dpq


def calculate_rmse(p, q, limits, dx=0.01):
    """
    Calculates the Root Mean Square Error between two qp.Ensemble objects.

    Parameters
    ----------
    p: qp.Ensemble object
        probability distribution function whose distance between its truth and the
        approximation of `q` will be calculated.
    q: qp.Ensemble object
        probability distribution function whose distance between its approximation and the
        truth of `p` will be calculated.
    limits: tuple of floats
        endpoints of integration interval in which to calculate RMS
    dx: float
        resolution of integration grid

    Returns
    -------
    rms: float
        the value of the RMS error between `q` and `p`

    Notes
    -----
    TO DO: change dx to N
    """
    if p.shape != q.shape:
        raise ValueError(
            "Cannot calculate RMSE between two ensembles with different shapes"
        )

    # Make a grid from the limits and resolution
    grid = _calculate_grid_parameters(limits, dx)

    # Evaluate the functions on the grid
    pe = p.gridded(grid.grid_values)[1]
    qe = q.gridded(grid.grid_values)[1]

    # Calculate the RMS between p and q
    rms = array_metrics.quick_rmse(
        pe, qe, grid.cardinality
    )  # np.sqrt(dx * np.sum((pe - qe) ** 2))

    return rms


def calculate_rbpe(p, limits=(np.inf, np.inf)):
    """
    Calculates the risk based point estimates of a qp.Ensemble object.
    Algorithm as defined in 4.2 of 'Photometric redshifts for Hyper Suprime-Cam
    Subaru Strategic Program Data Release 1' (Tanaka et al. 2018).

    Parameters
    ----------
    p: qp.Ensemble object
        Ensemble of PDFs to be evalutated
    limits: tuple
        The limits at which to evaluate possible z_best estimates.
        If custom limits are not provided then all potential z value will be
        considered using the scipy.optimize.minimize_scalar function.

    Returns
    -------
    rbpes: array of floats
        The risk based point estimates of the provided ensemble.
    """
    rbpes = []

    def evaluate_pdf_at_z(z, dist):
        return dist.pdf(z)[0][0]

    for n in range(0, p.npdf):
        if p[n].npdf != 1:
            raise ValueError(
                "quick_rbpe only handles Ensembles with a single PDF "
                "for ensembles with more than one PDF, use the qp.metrics.risk_based_point_estimate function."
            )

        this_dist_pdf_at_z = partial(evaluate_pdf_at_z, dist=p[n])
        integration_bounds = (p[n].ppf(0.01)[0][0], p[n].ppf(0.99)[0][0])

        rbpes.append(
            array_metrics.quick_rbpe(this_dist_pdf_at_z, integration_bounds, limits)
        )

    return np.array(rbpes)


def calculate_brier(p, truth, limits, dx=0.01):
    """This function will do the following:

    1) Generate a Mx1 sized grid based on `limits` and `dx`.
    2) Produce an NxM array by evaluating the pdf for each of the N distribution objects
       in the Ensemble p on the grid.
    3) Produce an NxM truth_array using the input truth and the generated grid. All values will be 0 or 1.
    4) Create a Brier metric evaluation object
    5) Return the result of the Brier metric calculation.

    Parameters
    ----------
    p: qp.Ensemble object
        of N distributions probability distribution functions that will be gridded and compared against truth.
    truth: Nx1 sequence
        the list of true values, 1 per distribution in p.
    limits: 2-tuple of floats
        endpoints grid to evaluate the PDFs for the distributions in p
    dx: float
        resolution of the grid Defaults to 0.01.

    Returns
    -------
    Brier_metric: float
    """

    # Ensure that the number of distributions objects in the Ensemble
    # is equal to the length of the truth array
    if p.npdf != len(truth):
        raise ValueError(
            "Number of distributions in the Ensemble (%d) is not equal to the number of truth values (%d)"
            % (p.npdf, len(truth))
        )

    # Values of truth that are outside the defined limits will not appear truth_array.
    # Consider expanding the limits or using numpy.clip to restrict truth values to the limits.
    if np.any(np.less(truth, limits[0])) or np.any(np.greater(truth, limits[1])):
        raise ValueError("Input truth values exceed the defined limits")

    # Make a grid object that defines grid values and histogram bin edges using limits and dx
    grid = _calculate_grid_parameters(limits, dx)

    # Evaluate the pdf of the distributions on the grid.
    # The value returned from p.gridded is a 2-tuple. The 0th index is the array of grid points,
    # the 1st index is the array of PDF values. Thus we call p.gridded(...)[1]
    pdf_values = p.gridded(grid.grid_values)[1]

    # Create the NxM truth_array.
    # Note np.histogram returns a 2-tuple. The 0th index is the histogram array,
    # thus we call np.squeeze to remove extra dimensions.
    truth_array = np.squeeze([np.histogram(t, grid.hist_bin_edges)[0] for t in truth])

    # instantiate the Brier metric object
    brier_metric_evaluation = Brier(pdf_values, truth_array)

    # return the results of evaluating the Brier metric
    return brier_metric_evaluation.evaluate()


@deprecated(
    reason="""
    This implementation is deprecated for performance reasons and does not accommodate N vs 1 comparisons.
    Please use calculate_goodness_of_fit instead. This method is for testing purposes only.
    """,
    category=DeprecationWarning,
)
def calculate_anderson_darling(
    p, scipy_distribution="norm", num_samples=100, _random_state=None
):  # pylint: disable=unused-argument
    """This function is deprecated and will be completely removed in a later version.
    Please use `calculate_goodness_of_fit` instead.

    Returns
    -------
    logger.warning
    """
    logging.warning(
        "This function is deprecated, please use `calculate_goodness_of_fit` with `fit_metric='ad'`"
    )  # pragma: no cover


@deprecated(
    reason="""
    This implementation is deprecated for performance reasons and does not accommodate N vs 1 comparisons.
    Please use calculate_goodness_of_fit instead. This method is for testing purposes only.
    """,
    category=DeprecationWarning,
)
def calculate_cramer_von_mises(
    p, q, num_samples=100, _random_state=None, **kwargs
):  # pylint: disable=unused-argument
    """This function is deprecated and will be completely removed in a later version.
    Please use `calculate_goodness_of_fit` instead.

    Returns
    -------
    logger.warning
    """
    logging.warning(
        "This function is deprecated, please use `calculate_goodness_of_fit` with `fit_metric='cvm'`"
    )  # pragma: no cover


@deprecated(
    reason="""
    This implementation is deprecated for performance reasons and does not accommodate N vs 1 comparisons.
    Please use calculate_goodness_of_fit instead. This method is for testing purposes only.
    """,
    category=DeprecationWarning,
)
def calculate_kolmogorov_smirnov(
    p, q, num_samples=100, _random_state=None
):  # pylint: disable=unused-argument
    """This function is deprecated and will be completely removed in a later version.
    Please use `calculate_goodness_of_fit` instead.

    Returns
    -------
    logger.warning
    """
    logging.warning(
        "This function is deprecated, please use `calculate_goodness_of_fit` with `fit_metric='ks'`"
    )  # pragma: no cover


def calculate_outlier_rate(p, lower_limit=0.0001, upper_limit=0.9999):
    """Fraction of outliers in each distribution

    Parameters
    ----------
    p : qp.Ensemble
        A collection of N distributions. This implementation expects that Ensembles are not nested.
    lower_limit : float, optional
        Lower bound CDF for outliers, by default 0.0001
    upper_limit : float, optional
        Upper bound CDF for outliers, by default 0.9999

    Returns
    -------
    [float]
        1xN array where each element is the percent of outliers for a distribution in the Ensemble.
    """

    # Validate that all the distributions in the Ensemble are single distributions - i.e. no nested Ensembles
    try:
        _check_ensemble_is_not_nested(p)
<<<<<<< HEAD
    except (
        ValueError
    ):  # pragma: no cover - unittest coverage for _check_ensemble_is_not_nested is complete
        logging.warning(
            "Each element in the ensemble `p` must be a single distribution."
        )

    outlier_rates = [
        (dist.cdf(lower_limit) + (1.0 - dist.cdf(upper_limit)))[0][0] for dist in p
    ]
=======
    except ValueError:  #pragma: no cover - unittest coverage for _check_ensemble_is_not_nested is complete
        logging.warning("Each element in the ensemble `p` must be a single distribution.")

    outlier_rates = np.array([(dist.cdf(lower_limit) + (1. - dist.cdf(upper_limit)))[0][0] for dist in p])
>>>>>>> 22589883
    return outlier_rates


def calculate_goodness_of_fit(
    estimate, reference, fit_metric="ks", num_samples=100, _random_state=None
):
    """This method calculates goodness of fit between the distributions in the
    `estimate` and `reference` Ensembles using the specified fit_metric.

    Parameters
    ----------
    estimate : Ensemble containing N distributions
        Random variate samples will be drawn from this Ensemble
    reference : Ensemble containing N or 1 distributions
        The CDF of the distributions in this Ensemble are used in the goodness of fit
        calculation.
    fit_metric : string, optional
        The goodness of fit metric to use. One of ['ad', 'cvm', 'ks']. For clarity,
        'ad' = Anderson-Darling, 'cvm' = Cramer-von Mises, and 'ks' = Kolmogorov-Smirnov, by default 'ks'
    num_samples : int, optional
        Number of random variates to draw from each distribution in `estimate`, by default 100
    _random_state : _type_, optional
        Used for testing to create reproducible sets of random variates, by default None

    Returns
    -------
    output: [float]
        A array of floats where each element is the result of the statistic calculation.

    Raises
    ------
    KeyError
        If the requested `fit_metric` is not contained in `goodness_of_fit_metrics` dictionary,
        raise a KeyError.

    Notes
    -----
    The calculation of the goodness of fit metrics is not symmetric.
    i.e. `calculate_goodness_of_fit(p, q, ...) != calculate_goodness_of_fit(q, p, ...)`

    In the future, we should be able to do this directly from the PDFs without needing to
    take random variates from the `estimate` Ensemble.

    The vectorized implementations of fit metrics are copied over (unmodified) from
    the developer branch of Scipy 1.10.0dev. When Scipy 1.10 is released, we can replace
    the copied implementation with the ones in Scipy.
    """

    try:
        _check_ensembles_contain_correct_number_of_distributions(estimate, reference)
    except (
        ValueError
    ):  # pragma: no cover - unittest coverage for _check_ensembles_contain_correct_number_of_distributions is complete  pylint: disable=line-too-long
        logging.warning(
            "The ensemble `reference` should have 1 or N distributions.  "
            "With N = number of distributions in the ensemble `estimate`."
        )

    try:
        _check_ensemble_is_not_nested(estimate)
    except (
        ValueError
    ):  # pragma: no cover - unittest coverage for _check_ensemble_is_not_nested is complete
        logging.warning(
            "Each element in the ensemble `estimate` must be a single distribution."
        )

    try:
        _check_ensemble_is_not_nested(reference)
    except (
        ValueError
    ):  # pragma: no cover - unittest coverage for _check_ensemble_is_not_nested is complete
        logging.warning(
            "Each element in the ensemble `reference` must be a single distribution."
        )

    if fit_metric not in goodness_of_fit_metrics:
        metrics = list(goodness_of_fit_metrics.keys())
        raise KeyError(f"`fit_metric` should be one of {metrics}.")

    return goodness_of_fit_metrics[fit_metric](
        reference,
        np.squeeze(estimate.rvs(size=num_samples, random_state=_random_state)),
    )


def _check_ensembles_are_same_size(p, q):
    """This utility function ensures checks that two Ensembles contain equal numbers of distributions"

    Args:
        p qp.Ensemble: An Ensemble containing 0 or more distributions
        q qp.Ensemble: A second Ensemble containing 0 or more distributions

    Raises:
        ValueError: If the result of evaluating qp.Ensemble.npdf on each Ensemble is not the same.
    """
    if p.npdf != q.npdf:
        raise ValueError("Input ensembles should have the same number of distributions")


def _check_ensemble_is_not_nested(p):
    """This utility function ensures that each element in the Ensemble is a single distribution.

    Args:
        p qp.Ensemble: An Ensemble that could contain nested Ensembles with multiple distributions in each

    Raises:
        ValueError: If there are any elements of the input Ensemble that contain more than 1 PDF.
    """
    for dist in p:
        if dist.npdf != 1:
            raise ValueError(
                "Each element in the input Ensemble should be a single distribution."
            )


def _check_ensembles_contain_correct_number_of_distributions(estimate, reference):
    """This utility function ensures that the number of distributions in the ensembles matches
    expectations. estimate can contain 1 to N distributions.
    reference should contain either 1 or the same number of distributions
    as estimate.

    Example logic:
    estimate=N, reference=N (1 <= N) -> Pass
    estimate=N, reference=1 (1 <= N) -> Pass
    estimate=1, reference=N (N != 1) -> Raise ValueError
    estimate=N, reference=M (N != M) -> Raise ValueError

    Parameters
    ----------
    estimate : Ensemble
        Used to calculate goodness of fit metrics, random
        variates will be produced from the distributions in this ensemble.
    reference : Ensemble
        The CDFs of the distributions in this ensemble will be used to calculate
        goodness of fit metrics.

    Raises
    ------
    ValueError
        If the number of distributions in the reference ensemble does not meet the requirements,
        raise a ValueError.
    """

    if estimate.npdf == reference.npdf:
        pass
    elif reference.npdf == 1:
        pass
    else:
        raise ValueError(
            "`reference` should contain either 1 distribution "
            "or the same number of distributions as `estimate`."
        )<|MERGE_RESOLUTION|>--- conflicted
+++ resolved
@@ -363,23 +363,10 @@
     # Validate that all the distributions in the Ensemble are single distributions - i.e. no nested Ensembles
     try:
         _check_ensemble_is_not_nested(p)
-<<<<<<< HEAD
-    except (
-        ValueError
-    ):  # pragma: no cover - unittest coverage for _check_ensemble_is_not_nested is complete
-        logging.warning(
-            "Each element in the ensemble `p` must be a single distribution."
-        )
-
-    outlier_rates = [
-        (dist.cdf(lower_limit) + (1.0 - dist.cdf(upper_limit)))[0][0] for dist in p
-    ]
-=======
     except ValueError:  #pragma: no cover - unittest coverage for _check_ensemble_is_not_nested is complete
         logging.warning("Each element in the ensemble `p` must be a single distribution.")
 
     outlier_rates = np.array([(dist.cdf(lower_limit) + (1. - dist.cdf(upper_limit)))[0][0] for dist in p])
->>>>>>> 22589883
     return outlier_rates
 
 
