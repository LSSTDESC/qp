[project]
name = "qp-prob"
license = {file = "LICENSE"}
readme = "README.md"

classifiers = [
    "Development Status :: 4 - Beta",
    "License :: OSI Approved :: MIT License",
    "Intended Audience :: Developers",
    "Intended Audience :: Science/Research",
    "Operating System :: OS Independent",
    "Programming Language :: Python",
]
dynamic = ["version"]

[metadata]
author = "Alex Malz, Phil Marshall, Eric Charles"
author_email = "aimalz@nyu.edu, pjm@slac.stanford.edu, echarles@slac.stanford.edu"
description = "Quantile parametrization of probability distribution functions"
long_description = { file = "README.md" }
url = "https://github.com/LSSTDESC/qp"

[build-system]
requires = [
    "setuptools>=61",
    "wheel",
    "setuptools_scm[toml]>=7.0.0",
    "setuptools_scm_git_archive"
]
build-backend = "setuptools.build_meta"

[tool.setuptools.package-data]
"qp.data" = ["*.npy"]

[tool.setuptools_scm]
write_to = "src/qp/_version.py"

[options]
install_requires = [
    "matplotlib",
    "numpy",
    "scipy >= 1.9.0",
    "scikit-learn",
    "tables_io >= 0.7.7",
]

[project.optional-dependencies]
dev = [
    "pytest",
    "pytest-cov",
    "packaging",
    "pillow",
    "cycler",
    "python-dateutil",
    "kiwisolver",
    "joblib",
    "threadpoolctl",
    "h5py",
    "pylint",
<<<<<<< HEAD
    "mpi4py",
=======
    "coverage",
>>>>>>> 4b919546
]

[tool.coverage.run]
source = ["qp"]
branch = true

[tool.pytest.ini_options]
addopts = [
    "--cov=qp",
    "--cov-branch",
    "--cov-report=html"
]<|MERGE_RESOLUTION|>--- conflicted
+++ resolved
@@ -57,11 +57,8 @@
     "threadpoolctl",
     "h5py",
     "pylint",
-<<<<<<< HEAD
     "mpi4py",
-=======
     "coverage",
->>>>>>> 4b919546
 ]
 
 [tool.coverage.run]
