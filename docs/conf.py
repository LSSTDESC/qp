import sys
import os

# Provide path to the python modules we want to run autodoc on
sys.path.insert(0, os.path.abspath("../qp"))

import qp

# set up readthedocs theme
import sphinx_rtd_theme

html_theme = "sphinx_rtd_theme"


# Avoid imports that may be unsatisfied when running sphinx, see:
# http://stackoverflow.com/questions/15889621/sphinx-how-to-exclude-imports-in-automodule#15912502
autodoc_mock_imports = ["scipy", "scipy.interpolate", "sklearn"]

# set up extensions

extensions = [
    "sphinx.ext.autodoc",
    "sphinx.ext.autosummary",
    "sphinx.ext.mathjax",
    "sphinx.ext.viewcode",
    "sphinx.ext.doctest",
    "sphinx_design",
    "myst_nb",
    "sphinx_copybutton",
    "sphinx.ext.intersphinx",
    "numpydoc",
]

myst_enable_extensions = [
    "colon_fence",
    "dollarmath",
    "attrs_inline",
    "tasklist",
    "deflist",
]
myst_heading_anchors = 5
nb_execution_mode = "auto"
nb_execution_allow_errors = True
exclude_patterns = ["_build", "_build/jupyter_execute", "_build/html/_downloads"]
copybutton_exclude = ".linenos, .gp"

# set up autodocs
master_doc = "index"
autosummary_generate = True
autoclass_content = "class"
autodoc_default_flags = ["members", "no-special-members"]
autodoc_member_order = "bysource"
autodoc_type_aliases = {
    # requires `from __future__ import annotations` in all modules
    "ArrayLike": "~numpy.typing.ArrayLike",  # required to stop ArrayLike from expanding in the function signature, can't seem to make it link unfortunately
}

numpydoc_show_class_members = False
numpydoc_validation_checks = {"SS01"}
numpydoc_xref_param_type = True  # save from having to backtick everything
numpydoc_xref_aliases = {
    "Optional": "typing.Optional",  # required for links in docstrings
    "Mapping": "typing.Mapping",  # required for links in docstrings
    "Union": "typing.Union",  # required for links in docstrings
    "Any": "typing.Any",  # required for links in docstrings
    "List": "typing.List",  # required for links in docstrings
    # external
    "ArrayLike": "numpy.typing.ArrayLike",  # required for links in docstrings
    "Axes": "matplotlib.axes.Axes",
    "Figure": "matplotlib.figure.Figure",
    "sps.gaussian_kde": "scipy.stats.gaussian_kde ",
    "np.uint8": "numpy.uint8",
    # qp classes: lets you write just "ClassName" in files other than where ClassName is defined
    # otherwise you'd need to write what's defined below
    "Pdf_gen": "`~qp.parameterizations.base.Pdf_gen`",
    "Ensemble": "`~qp.Ensemble`",
    "AbstractQuantilePdfConstructor": "`~qp.parameterizations.quant.abstract_pdf_constructor.AbstractQuantilePdfConstructor`",
}
numpydoc_xref_ignore = {
    "optional",
    "default",
    "subclass",
    "of",
    "or",
    "length",
    "size",
    "shape",
    "containing",
    "distributions",
}


# intersphinx configuration
intersphinx_mapping = {
    "python": ("https://docs.python.org/3", None),
    "numpy": ("https://numpy.org/doc/stable/", None),
    "matplotlib": ("https://matplotlib.org/stable/", None),
    "scipy": ("https://docs.scipy.org/doc/scipy/", None),
    "h5py": ("https://docs.h5py.org/en/stable", None),
    "sklearn": ("https://scikit-learn.org/stable/", None),
}
default_role = "py:obj"  # interpret `function` as crossref to the py object 'function'


# html_sidebars = {
#     "**": ["globaltoc.html", "relations.html", "sourcelink.html", "searchbox.html"],
# }
html_static_path = ["_static"]
html_css_files = [
    "https://cdnjs.cloudflare.com/ajax/libs/font-awesome/6.1.1/css/all.min.css",
    "custom.css",
]
html_theme_options = {"style_external_links": True}

project = "qp"
author = "DESC RAIL Team"
copyright = "2025, " + author
<<<<<<< HEAD
version = qp.__version__
release = qp.__version__
=======
version = "1.0.0-dev"
release = "1.0.0-dev"
# version = qp.__version__
# release = qp.__version__
>>>>>>> 50acaa0e
<|MERGE_RESOLUTION|>--- conflicted
+++ resolved
@@ -115,12 +115,7 @@
 project = "qp"
 author = "DESC RAIL Team"
 copyright = "2025, " + author
-<<<<<<< HEAD
-version = qp.__version__
-release = qp.__version__
-=======
 version = "1.0.0-dev"
 release = "1.0.0-dev"
 # version = qp.__version__
-# release = qp.__version__
->>>>>>> 50acaa0e
+# release = qp.__version__