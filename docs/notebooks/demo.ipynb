{
 "cells": [
  {
   "cell_type": "markdown",
   "metadata": {},
   "source": [
    "# `qp` Demo\n",
    "\n",
    "_Alex Malz & Phil Marshall_\n",
    "\n",
    "In this notebook we use the `qp` module to approximate some simple, standard, 1-D PDFs using sets of quantiles, samples, and histograms, and assess their relative accuracy. We also show how such analyses can be extended to use \"composite\" PDFs made up of mixtures of standard distributions.\n",
    "\n",
    "### Requirements\n",
    "\n",
    "To run `qp`, you will need to first install the module. "
   ]
  },
  {
   "cell_type": "code",
   "execution_count": null,
   "metadata": {
    "collapsed": false
   },
   "outputs": [],
   "source": [
    "import numpy as np\n",
    "import scipy.stats as sps\n",
    "import scipy.interpolate as spi\n",
    "\n",
    "import matplotlib\n",
    "matplotlib.use('Agg')\n",
    "import matplotlib.pyplot as plt\n",
    "%matplotlib inline\n",
    "\n",
    "import qp"
   ]
  },
  {
   "cell_type": "markdown",
   "metadata": {},
   "source": [
    "## The `qp.PDF` Class\n",
    "\n",
    "This is the basic element of `qp` - an object representing a probability density function. This class is stored in the module `pdf.py`.  The PDF must be initialized with some representation of the distribution."
   ]
  },
  {
   "cell_type": "code",
   "execution_count": null,
   "metadata": {
    "collapsed": false,
    "scrolled": true
   },
   "outputs": [],
   "source": [
    "# ! cat qp/pdf.py\n",
    "P = qp.PDF()"
   ]
  },
  {
   "cell_type": "markdown",
   "metadata": {},
   "source": [
    "## Approximating a Gaussian\n",
    "\n",
    "Let's summon a PDF object, and initialize it with a standard function - a Gaussian."
   ]
  },
  {
   "cell_type": "code",
   "execution_count": null,
   "metadata": {
    "collapsed": false
   },
   "outputs": [],
   "source": [
    "dist = sps.norm(loc=0, scale=1)\n",
    "P = qp.PDF(truth=dist)\n",
    "P.plot()"
   ]
  },
  {
   "cell_type": "markdown",
   "metadata": {},
   "source": [
    "### Samples\n",
    "\n",
    "Let's sample the PDF to see how it looks.  When we plot the `PDF` object, both the true and sampled distributions are displayed.  Note: this uses `scipy.stats.gaussian_kde`, which determines its bandwidth/kernel size using [Scott's Rule](https://docs.scipy.org/doc/scipy/reference/generated/scipy.stats.gaussian_kde.html), which may leave something to be desired! "
   ]
  },
  {
   "cell_type": "code",
   "execution_count": null,
   "metadata": {
    "collapsed": false
   },
   "outputs": [],
   "source": [
    "samples = P.sample(1000, using='truth', vb=False)\n",
    "S = qp.PDF(samples=samples)\n",
    "S.plot()"
   ]
  },
  {
   "cell_type": "markdown",
   "metadata": {},
   "source": [
    "### Quantile Parametrization\n",
    "\n",
    "Now, let's compute a set of evenly spaced quantiles. These will be carried by the `PDF` object as `p.quantiles`.  We also demonstrate the initialization of a `PDF` object with quantiles and no truth function."
   ]
  },
  {
   "cell_type": "code",
   "execution_count": null,
   "metadata": {
    "collapsed": false
   },
   "outputs": [],
   "source": [
    "# quants = np.array([0.01,0.02,0.03,0.04,0.05,0.1,0.2,0.3,0.4,0.5,0.6,0.7,0.8,0.9,0.95,0.96,0.97,0.98,0.99])\n",
    "quantiles = P.quantize(number=10)# (percent=10.)\n",
    "Q = qp.PDF(quantiles=quantiles)\n",
    "Q.plot()"
   ]
  },
  {
   "cell_type": "markdown",
   "metadata": {},
   "source": [
    "### Histogram Parametrization\n",
    "\n",
    "Let's also compute a histogram representation, that will be carried by the `PDF` object as `p.histogram`. The values in each bin are the integrals of the PDF over the range defined by bin ends. We can also initialize a `PDF` object with a histogram and no truth function."
   ]
  },
  {
   "cell_type": "code",
   "execution_count": null,
   "metadata": {
    "collapsed": false
   },
   "outputs": [],
   "source": [
    "histogram = P.histogramize(number=10, binrange=[-2., 2.])\n",
    "H = qp.PDF(histogram=histogram)\n",
    "H.plot()\n",
    "print H.truth"
   ]
  },
  {
   "cell_type": "markdown",
   "metadata": {},
   "source": [
    "### Evaluating the Approximate PDF by Interpolation\n",
    "\n",
    "Once we have chosen a parametrization to approximate the PDF with, we can evaluate the approximate PDF at any point by interpolation (or extrapolation). `qp` uses [`scipy.intepolate.interp1d`](https://docs.scipy.org/doc/scipy/reference/generated/scipy.interpolate.interp1d.html) to do this, with `linear` as the default interpolation scheme. (Most other options do not enable extrapolation, `nearest` being the exception.)\n",
    "\n",
    "Let's test this interpolation by evaluating an approximation at a single point using the quantile parametrization."
   ]
  },
  {
   "cell_type": "code",
   "execution_count": null,
   "metadata": {
    "collapsed": false
   },
   "outputs": [],
   "source": [
    "print P.approximate(0.314, using='quantiles')"
   ]
  },
  {
   "cell_type": "markdown",
   "metadata": {},
   "source": [
    "We can also interpolate the function onto an evenly spaced grid with points within and out of the quantile range, as follows:  "
   ]
  },
  {
   "cell_type": "code",
   "execution_count": null,
   "metadata": {
    "collapsed": false,
    "scrolled": true
   },
   "outputs": [],
   "source": [
    "grid = np.linspace(-3., 3., 100)\n",
    "gridded = P.approximate(grid, using='quantiles')"
   ]
  },
  {
   "cell_type": "markdown",
   "metadata": {},
   "source": [
    "We can also change the interpolation scheme:"
   ]
  },
  {
   "cell_type": "code",
   "execution_count": null,
   "metadata": {
    "collapsed": false
   },
   "outputs": [],
   "source": [
    "print P.scheme\n",
    "print P.approximate(0.314, using='quantiles', scheme='nearest')\n",
    "print P.scheme"
   ]
  },
  {
   "cell_type": "markdown",
   "metadata": {},
   "source": [
    "### The \"Evaluated\" or \"Gridded\" Parametrization\n",
    "\n",
    "A `qp.PDF` object may also be initialized with a parametrization of a function evaluated on a grid. This is also what is produced by the `qp.PDF.approximate()` method. So, let's take the output of a `qp.PDF` approximation evaluation, and use it to instantiate a new `qp.PDF` object. Note that the `evaluate` method can be used to return PDF evaluations from either the true PDF or one of its approximations, via the `using` keyword argument."
   ]
  },
  {
   "cell_type": "code",
   "execution_count": null,
   "metadata": {
    "collapsed": false
   },
   "outputs": [],
   "source": [
    "grid = np.linspace(-3., 3., 20)\n",
    "gridded = P.evaluate(grid, using='truth', vb=False)\n",
    "\n",
    "G = qp.PDF(gridded=gridded)\n",
    "G.plot()"
   ]
  },
  {
   "cell_type": "markdown",
   "metadata": {},
   "source": [
    "Let's unpack this a little. The `G` PDF object has an attribute `G.gridded` which contains the initial gridded function. This lookup table is used when making further approximations. To check this, let's look at whether this `G` PDF object knows what the _true_ PDF is, which approximation it's going to use, and then how it performs at making a new approximation to the PDF on a coarser grid:"
   ]
  },
  {
   "cell_type": "code",
   "execution_count": null,
   "metadata": {
    "collapsed": false,
    "scrolled": true
   },
   "outputs": [],
   "source": [
    "print G.truth"
   ]
  },
  {
   "cell_type": "code",
   "execution_count": null,
   "metadata": {
    "collapsed": false
   },
   "outputs": [],
   "source": [
    "print G.last,'approximation, ', G.scheme, 'interpolation'"
   ]
  },
  {
   "cell_type": "code",
   "execution_count": null,
   "metadata": {
    "collapsed": false
   },
   "outputs": [],
   "source": [
    "# 7-point grid for a coarse approximation:\n",
    "coarse_grid = np.linspace(-3.5, 3.5, 10)\n",
    "coarse_evaluation = G.approximate(coarse_grid, using='gridded')\n",
    "print coarse_evaluation"
   ]
  },
  {
   "cell_type": "markdown",
   "metadata": {},
   "source": [
    "## Comparing Parametrizations\n",
    "\n",
    "`qp` supports both qualitative and quantitative comparisons between different distributions, across parametrizations."
   ]
  },
  {
   "cell_type": "markdown",
   "metadata": {},
   "source": [
    "### Qualitative Comparisons: Plotting\n",
    "\n",
    "Let's visualize the PDF object in order to compare the truth and the approximations.  The solid, black line shows the true PDF evaluated between the bounds.  The green rugplot shows the locations of the 1000 samples we took.  The vertical, dotted, blue lines show the percentiles we asked for, and the hotizontal, dotted, red lines show the 10 equally spaced bins we asked for.  Note that the quantiles refer to the probability distribution *between the bounds*, because we are not able to integrate numerically over an infinite range. Interpolations of each parametrization are given as dashed lines in their corresponding colors.  Note that the interpolations of the quantile and histogram parametrizations are so close to each other that the difference is almost imperceptible!"
   ]
  },
  {
   "cell_type": "code",
   "execution_count": null,
   "metadata": {
    "collapsed": false
   },
   "outputs": [],
   "source": [
    "P.plot()"
   ]
  },
  {
   "cell_type": "markdown",
   "metadata": {
    "collapsed": true
   },
   "source": [
    "### Quantitative Comparisons\n",
    "\n",
    "Next, let's compare the different parametrizations to the truth using the Kullback-Leibler Divergence (KLD).  The KLD is a measure of how close two probability distributions are to one another -- a smaller value indicates closer agreement.  It is measured in units of bits of information, the information lost in going from the second distribution to the first distribution.  The KLD calculator here takes in a shared grid upon which to evaluate the true distribution and the interpolated approximation of that distribution and returns the KLD of the approximation relative to the truth, which is not in general the same as the KLD of the truth relative to the approximation.  Below, we'll calculate the KLD of the approximation relative to the truth over different ranges, showing that it increases as it includes areas where the true distribution and interpolated distributions diverge."
   ]
  },
  {
   "cell_type": "code",
   "execution_count": null,
   "metadata": {
    "collapsed": false,
    "scrolled": false
   },
   "outputs": [],
   "source": [
    "qD1 = qp.utils.calculate_kl_divergence(P, Q, limits=(-1.,1.), vb=False)\n",
    "qD2 = qp.utils.calculate_kl_divergence(P, Q, limits=(-2.,2.), vb=False)\n",
    "qD3 = qp.utils.calculate_kl_divergence(P, Q, limits=(-3.,3.), vb=False)\n",
    "\n",
    "hD1 = qp.utils.calculate_kl_divergence(P, H, limits=(-1.,1.), vb=False)\n",
    "hD2 = qp.utils.calculate_kl_divergence(P, H, limits=(-2.,2.), vb=False)\n",
    "hD3 = qp.utils.calculate_kl_divergence(P, H, limits=(-3.,3.), vb=False)\n",
    "\n",
    "sD1 = qp.utils.calculate_kl_divergence(P, S, limits=(-1.,1.), vb=False)\n",
    "sD2 = qp.utils.calculate_kl_divergence(P, S, limits=(-2.,2.), vb=False)\n",
    "sD3 = qp.utils.calculate_kl_divergence(P, S, limits=(-3.,3.), vb=False)\n",
    "\n",
    "print 'Quantile approximation: KLD over 1,2,3 sigma ranges = ', qD1, qD2, qD3\n",
    "print 'Histogram approximation: KLD over 1,2,3 sigma ranges = ', hD1, hD2, hD3\n",
    "print 'Sampled approximation: KLD over 1,2,3 sigma ranges = ', sD1, sD2, sD3"
   ]
  },
  {
   "cell_type": "markdown",
   "metadata": {},
   "source": [
    "The progression of KLD values should follow that of the root mean square error (RMSE), another measure of how close two functions are to one another.  The RMSE also increases as it includes areas where the true distribution and interpolated distribution diverge.  Unlike the KLD, the RMSE is symmetric, meaning the distance measured is not that of one distribution from the other but of the symmetric distance between them."
   ]
  },
  {
   "cell_type": "code",
   "execution_count": null,
   "metadata": {
    "collapsed": false,
    "scrolled": true
   },
   "outputs": [],
   "source": [
    "qRMSE1 = qp.utils.calculate_rmse(P, Q, limits=(-1.,1.), vb=False)\n",
    "qRMSE2 = qp.utils.calculate_rmse(P, Q, limits=(-2.,2.), vb=False)\n",
    "qRMSE3 = qp.utils.calculate_rmse(P, Q, limits=(-3.,3.), vb=False)\n",
    "\n",
    "hRMSE1 = qp.utils.calculate_rmse(P, H, limits=(-1.,1.), vb=False)\n",
    "hRMSE2 = qp.utils.calculate_rmse(P, H, limits=(-2.,2.), vb=False)\n",
    "hRMSE3 = qp.utils.calculate_rmse(P, H, limits=(-3.,3.), vb=False)\n",
    "\n",
    "sRMSE1 = qp.utils.calculate_rmse(P, S, limits=(-1.,1.), vb=False)\n",
    "sRMSE2 = qp.utils.calculate_rmse(P, S, limits=(-2.,2.), vb=False)\n",
    "sRMSE3 = qp.utils.calculate_rmse(P, S, limits=(-3.,3.), vb=False)\n",
    "\n",
    "print 'Quantile approximation: RMSE over 1,2,3 sigma ranges = ', qRMSE1, qRMSE2, qRMSE3\n",
    "print 'Histogram approximation: RMSE over 1,2,3 sigma ranges = ', hRMSE1, hRMSE2, hRMSE3\n",
    "print 'Sampled approximation: RMSE over 1,2,3 sigma ranges = ', sRMSE1, sRMSE2, sRMSE3"
   ]
  },
  {
   "cell_type": "markdown",
   "metadata": {},
   "source": [
    "Both the KLD and RMSE metrics suggest that the quantile approximation is better in the high density region, but samples work better when the tails are included. We might expect the answer to the question of which approximation to use to depend on the application, and whether the tails need to be captured or not."
   ]
  },
  {
   "cell_type": "markdown",
   "metadata": {
    "collapsed": true
   },
   "source": [
    "## Advanced Usage"
   ]
  },
  {
   "cell_type": "markdown",
   "metadata": {},
   "source": [
    "### Composite PDFs\n",
    "\n",
    "In addition to individual `scipy.stats.rv_continuous` objects, `qp` can be initialized with true distributions that are linear combinations of `scipy.stats.rv_continuous` objects.  To do this, one must create the component distributions and specify their relative weights."
   ]
  },
  {
   "cell_type": "code",
   "execution_count": null,
   "metadata": {
    "collapsed": false
   },
   "outputs": [],
   "source": [
    "component_1 = {}\n",
    "component_1['function'] = sps.norm(loc=-2., scale=1.)\n",
    "component_1['coefficient'] = 4.\n",
    "component_2 = {}\n",
    "component_2['function'] = sps.norm(loc=2., scale=1.)\n",
    "component_2['coefficient'] = 1.\n",
    "dist_info = [component_1, component_2]\n",
    "\n",
    "M0_dist = qp.composite(dist_info)\n",
    "M0 = qp.PDF(truth=M0_dist)\n",
    "M0.plot()"
   ]
  },
  {
   "cell_type": "markdown",
   "metadata": {},
   "source": [
    "We can approximate the composite PDF in the same ways as single-component PDFs."
   ]
  },
  {
   "cell_type": "code",
   "execution_count": null,
   "metadata": {
    "collapsed": false
   },
   "outputs": [],
   "source": [
    "M_dist = qp.composite(dist_info)\n",
    "M = qp.PDF(truth=M_dist)\n",
    "M.quantize(number=35)\n",
    "M.histogramize(binrange=[-6., 6.], number=35)\n",
    "M.sample(N=1000, vb=False)\n",
    "M.plot()"
   ]
  },
  {
   "cell_type": "markdown",
   "metadata": {},
   "source": [
    "Quantitative comparisons may also be performed on the composite PDF."
   ]
  },
  {
   "cell_type": "code",
   "execution_count": null,
   "metadata": {
    "collapsed": false
   },
   "outputs": [],
   "source": [
    "M_KLD = qp.utils.calculate_kl_divergence(M0, M, limits=(-4.,4.))\n",
    "M_RMS = qp.utils.calculate_rms(M0, M, limits=(-4.,4.))\n",
    "print(M_KLD, M_RMS)"
   ]
  },
  {
   "cell_type": "markdown",
   "metadata": {},
   "source": [
    "### Catalogs of PDFs\n",
    "\n",
    "`qp` also supports the creation and analysis of catalogs of `qp.PDF` objects contained in `qp.catalog` objects."
   ]
  },
  {
   "cell_type": "code",
   "execution_count": null,
   "metadata": {
    "collapsed": false
   },
   "outputs": [],
   "source": [
    "pdfs = [P, Q, H]\n",
    "C = qp.catalog(pdfs=pdfs)"
   ]
<<<<<<< HEAD
  },
  {
   "cell_type": "code",
   "execution_count": null,
   "metadata": {
    "collapsed": false
   },
   "outputs": [],
   "source": [
    "C.add([S])"
   ]
  },
  {
   "cell_type": "code",
   "execution_count": null,
   "metadata": {
    "collapsed": false
   },
   "outputs": [],
   "source": [
    "C.sample(10)"
   ]
  },
  {
   "cell_type": "code",
   "execution_count": null,
   "metadata": {
    "collapsed": true
   },
   "outputs": [],
   "source": [
    "qC = C.convert('quantiles')\n",
    "sC = C.sample(100, using='quantiles')"
   ]
=======
>>>>>>> 6e6ee4ed
  }
 ],
 "metadata": {
  "kernelspec": {
   "display_name": "Python 2",
   "language": "python",
   "name": "python2"
  },
  "language_info": {
   "codemirror_mode": {
    "name": "ipython",
    "version": 2
   },
   "file_extension": ".py",
   "mimetype": "text/x-python",
   "name": "python",
   "nbconvert_exporter": "python",
   "pygments_lexer": "ipython2",
   "version": "2.7.12"
  }
 },
 "nbformat": 4,
 "nbformat_minor": 0
}<|MERGE_RESOLUTION|>--- conflicted
+++ resolved
@@ -485,7 +485,6 @@
     "pdfs = [P, Q, H]\n",
     "C = qp.catalog(pdfs=pdfs)"
    ]
-<<<<<<< HEAD
   },
   {
    "cell_type": "code",
@@ -520,8 +519,6 @@
     "qC = C.convert('quantiles')\n",
     "sC = C.sample(100, using='quantiles')"
    ]
-=======
->>>>>>> 6e6ee4ed
   }
  ],
  "metadata": {
